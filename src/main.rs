--- conflicted
+++ resolved
@@ -1,4 +1,3 @@
-<<<<<<< HEAD
 use axum::{routing::get, Router};
 use sqlx::postgres::PgPoolOptions;
 use std::sync::Arc;
@@ -54,39 +53,6 @@
     axum::serve(listener, app)
         .await
         .expect("Server failed");
-=======
-use axum::{routing::get, Extension, Router};
-use std::{net::SocketAddr, path::Path, sync::Arc};
-
-mod config;
-mod db;
-
-use config::load_config;
-use db::client::DBClient;
-
-#[tokio::main]
-async fn main() {
-    let config = load_config(Some(Path::new("config.toml"))).expect("Failed to load config");
-
-    let db = DBClient::new(&config)
-        .await
-        .expect("Failed to connect to DB");
-
-    db.run_migrations().await.expect("Failed to run migrations");
-
-    let shared_db = Arc::new(db);
-
-    let app = Router::new()
-        .route("/", get(handler))
-        .layer(Extension(shared_db));
-
-    let addr: SocketAddr = "127.0.0.1:3000".parse().unwrap();
-    println!("ZeroXBridge Sequencer listening on {}", addr);
-
-    axum::serve(tokio::net::TcpListener::bind(addr).await.unwrap(), app)
-        .await
-        .unwrap();
->>>>>>> 9c8c94f3
 }
 
 pub fn configure_routes() -> Router {
@@ -95,10 +61,5 @@
 
 
 async fn handler() -> &'static str {
-<<<<<<< HEAD
-    "Welcome to ZeroXbridge Sequencer"
-}
-=======
     "Welcome to ZeroXBridge Sequencer"
 }
->>>>>>> 9c8c94f3
